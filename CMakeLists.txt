cmake_minimum_required(VERSION 3.9)
project(Miner)

set(CMAKE_CXX_STANDARD 14)
set(CMAKE_CXX_FLAGS_DEBUG   "${CMAKE_CXX_FLAGS_DEBUG}   -std=c++14 -Wall -Werror=return-type -Wno-unknown-attributes -Wno-ignored-attributes -Wno-deprecated-declarations")
set(CMAKE_CXX_FLAGS_RELEASE "${CMAKE_CXX_FLAGS_RELEASE} -std=c++14 -Wall -Werror=return-type -Wno-unknown-attributes -Wno-ignored-attributes -Wno-deprecated-declarations")

#OpenCL
find_package(OpenCL REQUIRED)
include_directories(${OpenCL_INCLUDE_DIRS})
link_directories(${OpenCL_LIBRARY})

add_library(LibMiner
        src/application/Application.cpp src/application/Application.h
        src/application/Config.cpp src/application/Config.h
        src/application/ApiServer.cpp src/application/ApiServer.h
        src/application/Device.cpp src/application/Device.h
<<<<<<< HEAD
        src/application/LoggingMain.cpp
        src/algorithm/Algorithm.h
=======
        src/algorithm/Algorithm.cpp src/algorithm/Algorithm.h
>>>>>>> bc9432c4
        src/algorithm/ethash/AlgoEthashCL.cpp
        src/algorithm/ethash/AlgoEthashCL.h
        src/algorithm/ethash/DagFile.cpp src/algorithm/ethash/DagFile.h
        src/algorithm/ethash/DagCache.cpp src/algorithm/ethash/DagCache.h
        src/algorithm/ethash/Ethash.cpp src/algorithm/ethash/Ethash.h
        src/algorithm/ethash/EthSha3.cpp src/algorithm/ethash/EthSha3.h
        src/algorithm/dummy/AlgoDummy.cpp src/algorithm/dummy/AlgoDummy.h
        src/statistics/StatisticNode.cpp src/statistics/StatisticNode.h
        src/statistics/Average.cpp src/statistics/Average.h
        src/statistics/DeviceRecords.cpp src/statistics/DeviceRecords.h
        src/statistics/PoolRecords.cpp src/statistics/PoolRecords.h
        src/algorithm/grin/siphash.h
        src/algorithm/grin/Graph.cpp src/algorithm/grin/Graph.h
        src/algorithm/grin/AlgoCuckatoo31Cl.cpp src/algorithm/grin/AlgoCuckatoo31Cl.h
        src/algorithm/grin/Cuckatoo.cpp src/algorithm/grin/Cuckatoo.h
        src/crypto/blake2b-ref.cpp src/crypto/blake2.h src/crypto/blake2-impl.h
        src/network/TcpLineProtocolUtil.cpp src/network/TcpLineProtocolUtil.h
        src/network/TcpJsonProtocolUtil.cpp src/network/TcpJsonProtocolUtil.h
        src/network/TcpJsonRpcProtocolUtil.cpp src/network/TcpJsonRpcProtocolUtil.h
        src/network/JrpcBuilder.cpp src/network/JrpcBuilder.h
        src/network/JrpcServer.cpp src/network/JrpcServer.h
        src/network/TcpLineServer.cpp src/network/TcpLineServer.h
<<<<<<< HEAD
        src/network/IOTypeLayer.h
        src/network/JsonIO.cpp src/network/JsonIO.h
        src/network/LineIO.cpp src/network/LineIO.h
        src/network/BaseIO.cpp src/network/BaseIO.h
        src/network/JsonRpcIO.cpp src/network/JsonRpcIO.h
        src/network/JsonRpcMessage.cpp src/network/JsonRpcMessage.h
        src/network/JsonRpcBuilder.cpp src/network/JsonRpcBuilder.h
        src/network/JsonRpcInvoke.h
        src/network/JsonRpcMethod.cpp src/network/JsonRpcMethod.h
        src/network/JsonRpcHandlerMap.cpp src/network/JsonRpcHandlerMap.h
        src/network/JsonRpcUtil.cpp src/network/JsonRpcUtil.h
        src/pool/PoolFactory.cpp src/pool/PoolFactory.h
=======
>>>>>>> bc9432c4
        src/pool/WorkQueue.h
        src/pool/AutoRefillQueue.h
        src/pool/Pool.cpp src/pool/Pool.h
        src/pool/Work.cpp src/pool/Work.h
        src/pool/WorkEthash.h
        src/pool/PoolSwitcher.cpp src/pool/PoolSwitcher.h
        src/pool/PoolEthash.cpp src/pool/PoolEthash.h
        src/pool/PoolDummy.cpp src/pool/PoolDummy.h
        src/pool/PoolGrin.cpp src/pool/PoolGrin.h
        src/compute/DeviceId.cpp src/compute/DeviceId.h
        src/compute/ComputeModule.cpp src/compute/ComputeModule.h
        src/compute/ComputeApiEnums.cpp src/compute/ComputeApiEnums.h
        src/compute/opencl/CLProgramLoader.cpp src/compute/opencl/CLProgramLoader.h
        src/common/Chrono.h
        src/common/Endian.h
        src/common/WorkCommon.cpp src/common/WorkCommon.h
        src/common/Pointers.h
        src/common/StringSpan.h
        src/common/OpenCL.h
        src/common/Optional.h
        src/common/Variant.h
        src/common/Span.h
        src/common/Json.h
        src/common/JsonForward.h
        src/common/Assert.h
        src/common/PlatformDefines.h
        src/gpu_api/GpuApi.cpp src/gpu_api/GpuApi.h
        src/gpu_api/AmdgpuApi.cpp src/gpu_api/AmdgpuApi.h
        src/util/Bytes.h
        src/util/Copy.h
        src/util/Logging.h
        src/util/TemplateUtils.h
        src/util/ConfigUtils.cpp src/util/ConfigUtils.h
        src/util/Random.h
        src/util/StringUtils.cpp src/util/StringUtils.h
        src/util/OptionalAccess.h
        src/util/LockUtils.cpp src/util/LockUtils.h
        src/util/FileUtils.cpp src/util/FileUtils.h
        src/util/HexString.cpp src/util/HexString.h
        src/util/DynamicBuffer.cpp src/util/DynamicBuffer.h
        src/util/Barrier.cpp src/util/Barrier.h
        src/util/sph/sph_keccak.h
        src/util/sph/sph_types.h
        lib/easyloggingpp/src/easylogging++.cc #TODO: this doesn't seem to belong here, figure out how to get easylogging working via the add_subdirectory
        )

target_include_directories (LibMiner PUBLIC ${CMAKE_CURRENT_SOURCE_DIR})

add_executable(Miner src/application/Main.cpp)
target_link_libraries(Miner LibMiner)

target_include_directories (Miner PUBLIC ${CMAKE_CURRENT_SOURCE_DIR})

#add subdirectories
add_subdirectory("lib/gsl")
add_subdirectory("lib/json")
add_subdirectory("lib/type_safe")
add_subdirectory("lib/easyloggingpp")

target_compile_definitions(LibMiner PUBLIC CL_HPP_MINIMUM_OPENCL_VERSION=120)
target_compile_definitions(LibMiner PUBLIC CL_HPP_TARGET_OPENCL_VERSION=120)
target_compile_definitions(LibMiner PUBLIC ASIO_STANDALONE) #tell asio to not include boost headers
target_compile_definitions(LibMiner PUBLIC BOOST_ASIO_ENABLE_HANDLER_TRACKING) #async debugging handler tracking

target_compile_definitions(LibMiner PUBLIC ELPP_THREAD_SAFE) #tell easylogging++ to be threadsafe
#target_compile_definitions(LibMiner PUBLIC ELPP_DISABLE_LOGS) #disable all easylogging++ logging

#target_compile_definitions(LibMiner PUBLIC GSL_UNENFORCED_ON_CONTRACT_VIOLATION) #tell GSL to not perform performance heavy checks

include_directories(
        lib/asio/asio/include
        lib/cl2hpp/include
        lib/gsl/include
        lib/json/include
        lib/type_safe/include
        lib/type_safe/external/debug_assert
        lib/easyloggingpp/src
)

if(APPLE)
    include_directories(/usr/local/include)
    link_directories(/usr/local/lib)

    #asio string_view fix on MacOS
    target_compile_definitions(LibMiner PUBLIC ASIO_DISABLE_STD_EXPERIMENTAL_STRING_VIEW)
endif()

#OpenCL
target_link_libraries (Miner ${OpenCL_LIBRARY})
if(NOT APPLE)
    target_link_libraries (Miner -static-libgcc -static-libstdc++)
endif()

#Threads
find_package(Threads REQUIRED)
target_link_libraries (Miner Threads::Threads)

#Google Tests
include(GoogleTest)
find_package(GTest REQUIRED)
 
add_executable(tests 
    src/algorithm/grin/CuckatooTest.cpp    
    src/algorithm/grin/GraphTest.cpp
    src/network/JrpcBuilderTest.cpp
    src/pool/WorkTest.cpp
    src/network/JrpcTest.cpp
)
target_link_libraries(tests gtest gtest_main gmock  Threads::Threads ${OpenCL_LIBRARY})
target_link_libraries(tests LibMiner)
target_include_directories (Miner PUBLIC ${CMAKE_CURRENT_SOURCE_DIR})
 
gtest_add_tests(TARGET tests)
add_test(NAME monolithic COMMAND tests)<|MERGE_RESOLUTION|>--- conflicted
+++ resolved
@@ -15,12 +15,8 @@
         src/application/Config.cpp src/application/Config.h
         src/application/ApiServer.cpp src/application/ApiServer.h
         src/application/Device.cpp src/application/Device.h
-<<<<<<< HEAD
         src/application/LoggingMain.cpp
-        src/algorithm/Algorithm.h
-=======
         src/algorithm/Algorithm.cpp src/algorithm/Algorithm.h
->>>>>>> bc9432c4
         src/algorithm/ethash/AlgoEthashCL.cpp
         src/algorithm/ethash/AlgoEthashCL.h
         src/algorithm/ethash/DagFile.cpp src/algorithm/ethash/DagFile.h
@@ -43,7 +39,6 @@
         src/network/JrpcBuilder.cpp src/network/JrpcBuilder.h
         src/network/JrpcServer.cpp src/network/JrpcServer.h
         src/network/TcpLineServer.cpp src/network/TcpLineServer.h
-<<<<<<< HEAD
         src/network/IOTypeLayer.h
         src/network/JsonIO.cpp src/network/JsonIO.h
         src/network/LineIO.cpp src/network/LineIO.h
@@ -55,9 +50,6 @@
         src/network/JsonRpcMethod.cpp src/network/JsonRpcMethod.h
         src/network/JsonRpcHandlerMap.cpp src/network/JsonRpcHandlerMap.h
         src/network/JsonRpcUtil.cpp src/network/JsonRpcUtil.h
-        src/pool/PoolFactory.cpp src/pool/PoolFactory.h
-=======
->>>>>>> bc9432c4
         src/pool/WorkQueue.h
         src/pool/AutoRefillQueue.h
         src/pool/Pool.cpp src/pool/Pool.h
@@ -158,9 +150,9 @@
 #Google Tests
 include(GoogleTest)
 find_package(GTest REQUIRED)
- 
-add_executable(tests 
-    src/algorithm/grin/CuckatooTest.cpp    
+
+add_executable(tests
+    src/algorithm/grin/CuckatooTest.cpp
     src/algorithm/grin/GraphTest.cpp
     src/network/JrpcBuilderTest.cpp
     src/pool/WorkTest.cpp
@@ -169,6 +161,6 @@
 target_link_libraries(tests gtest gtest_main gmock  Threads::Threads ${OpenCL_LIBRARY})
 target_link_libraries(tests LibMiner)
 target_include_directories (Miner PUBLIC ${CMAKE_CURRENT_SOURCE_DIR})
- 
+
 gtest_add_tests(TARGET tests)
 add_test(NAME monolithic COMMAND tests)