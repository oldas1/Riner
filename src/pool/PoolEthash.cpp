
#include "PoolEthash.h"
#include <src/algorithm/ethash/Ethash.h>
#include <src/pool/WorkEthash.h>
#include <src/pool/AutoRefillQueue.h>
#include <src/util/Logging.h>
#include <src/util/HexString.h>
#include <src/common/Json.h>
#include <src/common/Endian.h>
#include <chrono>
#include <random>
#include <functional>

#include <asio.hpp>
#include <src/common/Chrono.h>

namespace miner {

<<<<<<< HEAD
    void PoolEthashStratum::onConnected(CxnHandle cxn) {
        LOG(DEBUG) << "onConnected";
=======
    static Pool::Registry<PoolEthashStratum> registry {"PoolEthashStratum", kEthash, kStratumTcp};

    void PoolEthashStratum::restart() {

>>>>>>> bc9432c4
        acceptMiningNotify = false;

        jrpc::Message subscribe = jrpc::RequestBuilder{}
            .id(io.nextId++)
            .method("mining.subscribe")
            .param("sgminer")
            .param("5.5.17-gm")
            .done();

        io.callAsync(cxn, subscribe, [this] (CxnHandle cxn, jrpc::Message response) {
            //this handler gets invoked when a jrpc response with the same id as 'subscribe' is received

            //return if it's not a {"result": true} message
            if (!response.isResultTrue()) {
                LOG(INFO) << "mining subscribe is not result true, instead it is " << response.str();
                return;
            }

            jrpc::Message authorize = jrpc::RequestBuilder{}
                .id(io.nextId++)
                .method("mining.authorize")
                .param(args.username)
                .param(args.password)
                .done();

            io.callAsync(cxn, authorize, [this] (CxnHandle cxn, jrpc::Message response) {
                acceptMiningNotify = true;
                _cxn = cxn; //store connection for submit
            });
        });

        io.addMethod("mining.notify", [this] (nl::json params) {
            if (acceptMiningNotify) {
                if (params.is_array() && params.size() >= 4)
                    onMiningNotify(params);
                else
                    throw jrpc::Error{jrpc::invalid_params, "expected at least 4 params"};
            }
        });

        io.setIncomingModifier([&] (jrpc::Message &msg) {
            //called everytime a jrpc::Message is incoming, so that it can be modified
            onStillAlive(); //update still alive timer

            //incoming mining.notify should be a notification (which means id = {}) but some pools
            //send it with a regular id. The io object will treat it like a notification once we
            //remove the id.
            if (msg.hasMethodName("mining.notify"))
                msg.id = {};
        });

        io.readAsync(cxn); //start listening for incoming responses and rpcs from this cxn
    }

    void PoolEthashStratum::onMiningNotify(const nl::json &jparams) {
        bool cleanFlag = jparams.at(4);
        cleanFlag = true;
        if (cleanFlag)
            protocolDatas.clear(); //invalidates all gpu work that links to them

        //create work package
        protocolDatas.emplace_back(std::make_shared<EthashStratumProtocolData>(getPoolUid()));
        auto &sharedProtoData = protocolDatas.back();
        auto weakProtoData = make_weak(sharedProtoData);

        auto work = std::make_unique<Work<kEthash>>(weakProtoData);

        sharedProtoData->jobId = jparams.at(0);
        HexString(jparams[1]).getBytes(work->header);
        HexString(jparams[2]).getBytes(work->seedHash);
        HexString(jparams[3]).swapByteOrder().getBytes(work->target);

        //work->epoch is calculated in the refill thread

        workQueue->setMaster(std::move(work), cleanFlag);
    }

    void PoolEthashStratum::submitWork(unique_ptr<WorkResultBase> resultBase) {

        auto result = static_unique_ptr_cast<WorkResult<kEthash>>(std::move(resultBase));

        //build and send submitMessage on the tcp thread

        io.postAsync([this, result = std::move(result)] {

            auto protoData = result->tryGetProtocolDataAs<EthashStratumProtocolData>();
            if (!protoData) {
                LOG(INFO) << "work result cannot be submitted because it has expired";
                return; //work has expired
            }

            uint32_t shareId = io.nextId++;

            jrpc::Message submit = jrpc::RequestBuilder{}
                .id(shareId)
                .method("mining.submit")
                .param(args.username)
                .param(protoData->jobId)
                .param("0x" + HexString(toBytesWithBigEndian(result->nonce)).str()) //nonce must be big endian
                .param("0x" + HexString(result->proofOfWorkHash).str())
                .param("0x" + HexString(result->mixHash).str())
                .done();

            auto onResponse = [] (CxnHandle cxn, jrpc::Message response) {
                std::string acceptedStr = response.isResultTrue() ? "accepted" : "rejected";
                LOG(INFO) << "share with id '" << response.id << "' got " << acceptedStr;
            };

            //this handler gets called if there was no response after the last try
            auto onNeverResponded = [shareId] () {
                LOG(INFO) << "share with id " << shareId << " got discarded after pool did not respond multiple times";
            };

            io.callAsyncRetryNTimes(_cxn, submit, 5, seconds(5), onResponse, onNeverResponded);

        });
    }

    PoolEthashStratum::PoolEthashStratum(PoolConstructionArgs args)
    : args(args) {
        //initialize workQueue
        auto refillThreshold = 8; //once the queue size goes below this, lambda gets called

        auto refillFunc = [] (auto &out, auto &workMaster, size_t currentSize) {

            if (workMaster->epoch == 0) {//calculate epoch for master if it didn't happen yet
                workMaster->epoch = EthCalcEpochNumber(workMaster->seedHash);
            }

            for (auto i = currentSize; i < 16; ++i) {
                ++workMaster->extraNonce;
                auto newWork = std::make_unique<Work<kEthash>>(*workMaster);
                out.push_back(std::move(newWork));
            }
            LOG(INFO) << "workQueue got refilled from " << currentSize << " to " << currentSize + out.size() << " items";
        };

        workQueue = std::make_unique<WorkQueueType>(refillThreshold, refillFunc);


        io.launchClientAutoReconnect(args.host, args.port, [this] (auto cxn) {
            onConnected(cxn);
        });

    }

    PoolEthashStratum::~PoolEthashStratum() {
        shutdown = true;
    }

    optional<unique_ptr<WorkBase>> PoolEthashStratum::tryGetWork() {
        if (auto work = workQueue->popWithTimeout(std::chrono::milliseconds(100)))
            return std::move(work.value()); //implicit unique_ptr upcast
        return nullopt; //timeout
    }

    uint64_t PoolEthashStratum::getPoolUid() const {
        return uid;
    }

    cstring_span PoolEthashStratum::getName() const {
        return args.host;
    }

}<|MERGE_RESOLUTION|>--- conflicted
+++ resolved
@@ -16,15 +16,10 @@
 
 namespace miner {
 
-<<<<<<< HEAD
+    static Pool::Registry<PoolEthashStratum> registry {"PoolEthashStratum", kEthash, kStratumTcp};
+
     void PoolEthashStratum::onConnected(CxnHandle cxn) {
         LOG(DEBUG) << "onConnected";
-=======
-    static Pool::Registry<PoolEthashStratum> registry {"PoolEthashStratum", kEthash, kStratumTcp};
-
-    void PoolEthashStratum::restart() {
-
->>>>>>> bc9432c4
         acceptMiningNotify = false;
 
         jrpc::Message subscribe = jrpc::RequestBuilder{}
