//
//

#include "PoolSwitcher.h"
#include <src/common/Assert.h>

namespace miner {


    PoolSwitcher::PoolSwitcher(clock::duration checkInterval, clock::duration durUntilDeclaredDead)
    : checkInterval(checkInterval)
    , durUntilDeclaredDead(durUntilDeclaredDead) {

        periodicAliveCheckTask = std::async(std::launch::async, &PoolSwitcher::periodicAliveCheck, this);
    }

    PoolSwitcher::~PoolSwitcher() {
        {
            std::lock_guard<std::mutex> lock(mut);
            shutdown = true;
        }
        notifyOnShutdown.notify_all();
    }

    void PoolSwitcher::periodicAliveCheck() {
        std::unique_lock<std::mutex> lock(mut);

        while(!shutdown) {

            if (!pools.empty()) {
                LOG(INFO) << "checking pool connection status";
                aliveCheckAndMaybeSwitch();
            }

            //use condition vairable to wait, so the wait can be interrupted on shutdown
            notifyOnShutdown.wait_for(lock, checkInterval, [this] {
                return shutdown;
            });
        }
    }

    void PoolSwitcher::aliveCheckAndMaybeSwitch() {
        auto now = clock::now();

        for (size_t i = 0; i < pools.size(); ++i) {
            auto &pool = pools[i];

            auto lastKnownAliveTime = pool->getLastKnownAliveTime();

            if (i <= activePoolIndex) {
                bool dead = now - lastKnownAliveTime > durUntilDeclaredDead;
                if (dead) {
                    if (i == activePoolIndex) {
                        ++activePoolIndex;

                        LOG(INFO) << "Pool #" << i << " is inactive, trying next backup pool";
                    }
                }
                else {
                    //if alive, but different pool => assign as new active pool
                    if (activePoolIndex != i) {
                        activePoolIndex = i;

                        auto name = gsl::to_string(pool->getName());
                        LOG(INFO) << "Pool #" << i << " (" << name << ") chosen as new active pool";
                    }
                }
            }
        }

        if (activePoolIndex == pools.size()) {
            LOG(INFO) << "no more backup pools available. Waiting for pools to become available again.";
        }
    }

    optional_ref<WorkProvider> PoolSwitcher::activePool() {
        if (activePoolIndex >= pools.size())
            return nullopt;
        auto &pool = pools[activePoolIndex];
        MI_EXPECTS(pool != nullptr);
        return type_safe::opt_ref(*pool);
    }

    optional<unique_ptr<WorkBase>> PoolSwitcher::tryGetWork() {
        std::lock_guard<std::mutex> lock(mut);
        auto pool = activePool();
        if (pool) {
            LOG(INFO) << "getting work from " << gsl::to_string(pool.value().getName());
            return pool.value().tryGetWork();
        }

        LOG(INFO) << "PoolSwitcher cannot provide work since there is no active pool";
        //wait for a short period of time to prevent busy waiting in the algorithms' loops
        //TODO: better solution would be to wait for a short time, and if a pool becomes available in that time period it can be used immediately and the function returns
        std::this_thread::sleep_for(std::chrono::seconds(1));
        return nullopt;
    }

    void PoolSwitcher::submitWork(unique_ptr<WorkResultBase> result) {
<<<<<<< HEAD
        std::shared_ptr<WorkProtocolData> data = result->getProtocolData().lock();
        if (!data) {
            LOG(INFO) << "work result cannot be submitted because it has expired";
            return;
        }
        auto resultPoolUid = data->getPoolUid();
        auto activePoolUid = std::numeric_limits<decltype(resultPoolUid)>::max();
        bool sameUid = true;
=======
        if (auto protoData = result->getProtocolData().lock()) {
            auto resultPoolUid = protoData->getPoolUid();
>>>>>>> fded34f8

            auto activePoolUid = std::numeric_limits<decltype(resultPoolUid)>::max();
            bool sameUid = true;

            {
                std::lock_guard<std::mutex> lock(mut);

                if (auto pool = activePool()) {

                    activePoolUid = pool.value().getPoolUid();

                    sameUid = activePoolUid == resultPoolUid;
                    if (sameUid) {
                        return pool.value().submitWork(std::move(result));
                    }
                }
            } //unlock

            if (sameUid)
                LOG(INFO) << "solution could not be submitted, since there is no active pool";
            else
                LOG(INFO) << "solution belongs to another pool (uid " << resultPoolUid << ") and will not be submitted to current pool (uid " << activePoolUid << ")";
        }
        else {//protoData has expired
            LOG(INFO) << "work result cannot be submitted because it has expired";
        }
    }

    uint64_t PoolSwitcher::getPoolUid() const {
        return uid;
    }

    cstring_span PoolSwitcher::getName() const {
        return "PoolSwitcher at " + std::to_string(uintptr_t(this));
    }

    size_t PoolSwitcher::poolCount() const {
        std::lock_guard<std::mutex> lock(mut);
        return pools.size();
    }

}<|MERGE_RESOLUTION|>--- conflicted
+++ resolved
@@ -97,45 +97,34 @@
     }
 
     void PoolSwitcher::submitWork(unique_ptr<WorkResultBase> result) {
-<<<<<<< HEAD
         std::shared_ptr<WorkProtocolData> data = result->getProtocolData().lock();
         if (!data) {
             LOG(INFO) << "work result cannot be submitted because it has expired";
             return;
         }
+        
         auto resultPoolUid = data->getPoolUid();
         auto activePoolUid = std::numeric_limits<decltype(resultPoolUid)>::max();
         bool sameUid = true;
-=======
-        if (auto protoData = result->getProtocolData().lock()) {
-            auto resultPoolUid = protoData->getPoolUid();
->>>>>>> fded34f8
 
-            auto activePoolUid = std::numeric_limits<decltype(resultPoolUid)>::max();
-            bool sameUid = true;
+        {
+            std::lock_guard<std::mutex> lock(mut);
 
-            {
-                std::lock_guard<std::mutex> lock(mut);
+            if (auto pool = activePool()) {
 
-                if (auto pool = activePool()) {
+                activePoolUid = pool.value().getPoolUid();
 
-                    activePoolUid = pool.value().getPoolUid();
+                sameUid = activePoolUid == resultPoolUid;
+                if (sameUid) {
+                    return pool.value().submitWork(std::move(result));
+                }
+            }
+        } //unlock
 
-                    sameUid = activePoolUid == resultPoolUid;
-                    if (sameUid) {
-                        return pool.value().submitWork(std::move(result));
-                    }
-                }
-            } //unlock
-
-            if (sameUid)
-                LOG(INFO) << "solution could not be submitted, since there is no active pool";
-            else
-                LOG(INFO) << "solution belongs to another pool (uid " << resultPoolUid << ") and will not be submitted to current pool (uid " << activePoolUid << ")";
-        }
-        else {//protoData has expired
-            LOG(INFO) << "work result cannot be submitted because it has expired";
-        }
+        if (sameUid)
+            LOG(INFO) << "solution could not be submitted, since there is no active pool";
+        else
+            LOG(INFO) << "solution belongs to another pool (uid " << resultPoolUid << ") and will not be submitted to current pool (uid " << activePoolUid << ")";
     }
 
     uint64_t PoolSwitcher::getPoolUid() const {
