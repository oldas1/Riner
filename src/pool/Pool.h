#pragma once

#include <src/common/WorkCommon.h>
#include <src/common/Pointers.h>
#include <src/common/Optional.h>
#include <src/common/Assert.h>
#include <src/util/Copy.h>
#include <src/pool/Work.h>
#include <src/common/StringSpan.h>
#include <string>
#include <atomic>
#include <chrono>

namespace miner {
<<<<<<< HEAD
    class WorkResultBase;
    class WorkBase;
    class PoolRecords;
    template<AlgoEnum A> class WorkResult;
    template<AlgoEnum A> class Work;

=======
>>>>>>> 1944636c
    struct PoolConstructionArgs {
        //don't confuse this with Config::Pool. PoolConstructionArgs may be used
        //to pass refs to other subsystems in the future (e.g. io_service)
        std::string host;
        std::string port;
        std::string username;
        std::string password;
        PoolRecords &poolRecords;
    };

    class StillAliveTrackable {//WorkProviders extend this class to offer timestamp information of last incoming message to a PoolSwitcher
    public:
        using clock = std::chrono::system_clock;

        StillAliveTrackable() = default;
        virtual ~StillAliveTrackable() = default;

        DELETE_COPY_AND_ASSIGNMENT(StillAliveTrackable);

        clock::time_point getLastKnownAliveTime();
        void setLastKnownAliveTime(clock::time_point time);
        void onStillAlive(); //call this if you just received an incoming message from the network, it will update the timestamp

    private:
        std::atomic<clock::time_point> lastKnownAliveTime = {clock::time_point::min()};
    };

    class WorkProvider : public StillAliveTrackable {
    protected:
        static uint64_t createNewPoolUid();

    public:
        virtual cstring_span getName() const = 0;
        virtual uint64_t getPoolUid() const = 0;
        virtual optional<unique_ptr<WorkBase>> tryGetWork() = 0;
        virtual void submitWork(unique_ptr<WorkResultBase> result) = 0;

        //returns either nullopt or a valid unique_ptr (!= nullptr)
        template<AlgoEnum A>
        optional<unique_ptr<Work<A>>> tryGetWork() {
            auto maybeWork = tryGetWork();
            if (maybeWork) {
                auto &work = maybeWork.value();
                MI_EXPECTS(work != nullptr && work->getAlgoEnum() == A);
                return static_unique_ptr_cast<Work<A>>(std::move(maybeWork.value()));
            }
            return nullopt;
        }

        template<AlgoEnum A>
        void submitWork(unique_ptr<WorkResult<A>> result) {
            MI_EXPECTS(result != nullptr && result->getAlgoEnum() == A);

            submitWork(static_unique_ptr_cast<WorkResultBase>(std::move(result)));
        }

        virtual ~WorkProvider() = default;
    };

}<|MERGE_RESOLUTION|>--- conflicted
+++ resolved
@@ -12,15 +12,8 @@
 #include <chrono>
 
 namespace miner {
-<<<<<<< HEAD
-    class WorkResultBase;
-    class WorkBase;
     class PoolRecords;
-    template<AlgoEnum A> class WorkResult;
-    template<AlgoEnum A> class Work;
-
-=======
->>>>>>> 1944636c
+    
     struct PoolConstructionArgs {
         //don't confuse this with Config::Pool. PoolConstructionArgs may be used
         //to pass refs to other subsystems in the future (e.g. io_service)
