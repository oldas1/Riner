--- conflicted
+++ resolved
@@ -19,7 +19,6 @@
     , data(data) {
     }
 
-<<<<<<< HEAD
     nl::json JrpcError::getJson() {
         nl::json j = {
                 {"message", message},
@@ -35,8 +34,6 @@
         json["jsonrpc"] = gsl::to_string(version);
     }
 
-=======
->>>>>>> 1944636c
     JrpcBuilder &JrpcBuilder::method(cstring_span name) {
         json["method"] = gsl::to_string(name);
         return *this;
