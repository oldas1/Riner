--- conflicted
+++ resolved
@@ -31,8 +31,9 @@
     class JrpcResponse {
         nl::json json;
     public:
+        using IdType = uint64_t;
         explicit JrpcResponse(const nl::json &);
-        JrpcResponse(optional<int> id, const JrpcError &, cstring_span version = "2.0");
+        JrpcResponse(optional<IdType> id, const JrpcError &, cstring_span version = "2.0");
 
         const nl::json &getJson() const;
 
@@ -40,7 +41,7 @@
 
         optional<nl::json> result() const; //returns empty json if error
 
-        optional<int> id() const;
+        optional<IdType> id() const;
 
         template<class T>
         bool atEquals(const char *key, const T &t) const {
@@ -52,7 +53,7 @@
     class JrpcBuilder {
     public:
         using ResponseFunc = std::function<void(const JrpcResponse &)>;
-        using IdType = uint64_t;
+        using IdType = JrpcResponse::IdType;
 
         struct Options {
             bool serializeIdAsString = false;
@@ -74,13 +75,8 @@
         JrpcBuilder &onResponse(ResponseFunc &&func);
 
         //set a custom id, if no id is set, the TcpJsonRpcProtocolUtil will choose an unused one automatically
-<<<<<<< HEAD
-        JrpcBuilder &setId(int val);
-        JrpcBuilder &setId(optional<int> val);
-=======
-        JrpcBuilder &id(IdType val);
-        JrpcBuilder &id(optional<int> val);
->>>>>>> fded34f8
+        JrpcBuilder &setId(IdType val);
+        JrpcBuilder &setId(optional<IdType> val);
 
         optional<IdType> getId() const;
         const nl::json &getJson() const;
