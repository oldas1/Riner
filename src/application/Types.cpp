--- conflicted
+++ resolved
@@ -5,24 +5,18 @@
 
 #include <src/algorithm/ethash/AlgoEthashCL.h>
 #include <src/algorithm/grin/AlgoCuckatoo31Cl.h>
+#include <src/algorithm/dummy/AlgoDummy.h>
 
 #include <src/pool/PoolEthash.h>
-<<<<<<< HEAD
-#include <src/algorithm/dummy/AlgoDummy.h>
-=======
 #include <src/pool/PoolGrin.h>
->>>>>>> 1944636c
 
 namespace miner {
 
     void registerAlgoTypes(AlgoFactory &f) {
 
         f.registerType<AlgoEthashCL>("AlgoEthashCL", kEthash);
-<<<<<<< HEAD
+        f.registerType<AlgoCuckatoo31Cl>("AlgoCuckatoo31Cl", kCuckatoo31);
         f.registerType<AlgoDummy>("AlgoDummy", kEthash);
-=======
-        f.registerType<AlgoCuckatoo31Cl>("AlgoCuckatoo31Cl", kCuckatoo31);
->>>>>>> 1944636c
         //add your new algorithm type here
 
     }
