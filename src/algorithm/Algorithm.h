--- conflicted
+++ resolved
@@ -10,12 +10,6 @@
 #include <vector>
 
 namespace miner {
-<<<<<<< HEAD
-=======
-    class ComputeModule;
-    class Pool;
-    class DeviceId;
->>>>>>> bc9432c4
 
     struct AlgoConstructionArgs {
         ComputeModule &compute;
@@ -25,15 +19,8 @@
 
     class Algorithm {
     public:
-<<<<<<< HEAD
-        AlgoBase() {}
-        DELETE_COPY_AND_MOVE(AlgoBase);
-
-        virtual ~AlgoBase() = default;
-=======
         virtual ~Algorithm() = default;
-        Algorithm(const Algorithm &) = delete;
-        Algorithm &operator=(const Algorithm &) = delete;
+        DELETE_COPY_AND_MOVE(Algorithm);
 
         template<typename T>
         struct Registry {
@@ -75,7 +62,6 @@
 
         static optional_ref<Entry> entryWithName(const std::string &implName);
 
->>>>>>> bc9432c4
     };
 
 }