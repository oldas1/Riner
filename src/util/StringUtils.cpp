//
//

#include "StringUtils.h"
#include <algorithm>

namespace miner {

    ParsePoolAddressResult parsePoolAddress(const char *cstr) {
        ParsePoolAddressResult res;
        auto npos = std::string::npos;

        std::string str{cstr};

        auto colonPos = str.find(':');
        res.host = str.substr(0, colonPos);

        if (colonPos == npos && (colonPos != str.size() - 1)) {
            res.port = str.substr(colonPos+1);
        }
        return res;
    }

    std::string toLower(const std::string &inStr) {
        std::string str = inStr;
        std::transform(str.begin(), str.end(), str.begin(),
<<<<<<< HEAD
                [](unsigned char c){ return std::tolower(c); });
=======
                       [] (char c) { return static_cast<char>(std::tolower(c)); });
>>>>>>> 4db01d7f
        return str;
    }

    bool startsWith(const std::string& string, const std::string& prefix) {
        return string.compare(0, prefix.length(), prefix) == 0;
    }


}<|MERGE_RESOLUTION|>--- conflicted
+++ resolved
@@ -24,16 +24,8 @@
     std::string toLower(const std::string &inStr) {
         std::string str = inStr;
         std::transform(str.begin(), str.end(), str.begin(),
-<<<<<<< HEAD
-                [](unsigned char c){ return std::tolower(c); });
-=======
                        [] (char c) { return static_cast<char>(std::tolower(c)); });
->>>>>>> 4db01d7f
         return str;
-    }
-
-    bool startsWith(const std::string& string, const std::string& prefix) {
-        return string.compare(0, prefix.length(), prefix) == 0;
     }
 
 
